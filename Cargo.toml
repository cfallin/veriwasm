[package]
name = "veriwasm"
version = "0.1.1"
authors = ["enjhnsn2 <e5johnso@eng.ucsd.edu>"]
edition = "2018"
license-file = "LICENSE"
readme = "README.md"
repository = "https://github.com/PLSysSec/veriwasm"
description = "A safety verifier for native-compiled WebAssembly code"
keywords = ["verification", "WebAssembly", "security", "static-analysis", "binary-analysis"]

# See more keys and their definitions at https://doc.rust-lang.org/cargo/reference/manifest.html

[dependencies]
<<<<<<< HEAD
yaxpeax-core = { version = "0.0.2-vw-tweaks" }
=======
# This commit (`f9dc5c2...`) is the `vw-tweaks` branch.
yaxpeax-core = { git = "https://github.com/mkolosick/yaxpeax-core/", branch = "veriwasm" }
>>>>>>> 3856480d
yaxpeax-arch = { version = "0.0.4", features = ["use-serde"] }
yaxpeax-x86 = { git = "https://github.com/mkolosick/yaxpeax-x86/", branch = "veriwasm" }
"petgraph" = "0.4.13"
clap = "2.33.3"
object = "0.21.0"
byteorder = "1.3.4"
colored = "2.0.0"
serde_json = "1.0.59"
<<<<<<< HEAD
log = "0.4.14"
env_logger = "0.8.4"
goblin = "0.4.1"

# This should be an optional compile target
wasmtime = "0.28.0"
#wasmtime = {path = "../wasmtime/crates/wasmtime"}
#wasmtime-jit = { path = "../wasmtime/crates/jit"}
#wasmtime-jit = "0.28.0"
#lucet-module = { path = "../lucet_sandbox_compiler/lucet-module", version = "0.1.1", package="lucet-module-wasmsbx" }
lucet-module = "0.5.1"
#capstone = { version = "0.8.0" }

=======
log = "*"
env_logger = "*"
goblin = "*"
wasmtime = { path = "../wasmtime/crates/wasmtime" }
wasmtime-jit = { path = "../wasmtime/crates/jit" }
lucet-module = { path = "../lucet_sandbox_compiler/lucet-module", version = "0.1.1", package="lucet-module-wasmsbx" }
# lucet-module = { git = "https://github.com/bytecodealliance/lucet.git" }
elfkit = "0.0.4"
>>>>>>> 3856480d
<|MERGE_RESOLUTION|>--- conflicted
+++ resolved
@@ -12,12 +12,8 @@
 # See more keys and their definitions at https://doc.rust-lang.org/cargo/reference/manifest.html
 
 [dependencies]
-<<<<<<< HEAD
-yaxpeax-core = { version = "0.0.2-vw-tweaks" }
-=======
 # This commit (`f9dc5c2...`) is the `vw-tweaks` branch.
 yaxpeax-core = { git = "https://github.com/mkolosick/yaxpeax-core/", branch = "veriwasm" }
->>>>>>> 3856480d
 yaxpeax-arch = { version = "0.0.4", features = ["use-serde"] }
 yaxpeax-x86 = { git = "https://github.com/mkolosick/yaxpeax-x86/", branch = "veriwasm" }
 "petgraph" = "0.4.13"
@@ -26,7 +22,6 @@
 byteorder = "1.3.4"
 colored = "2.0.0"
 serde_json = "1.0.59"
-<<<<<<< HEAD
 log = "0.4.14"
 env_logger = "0.8.4"
 goblin = "0.4.1"
@@ -40,13 +35,12 @@
 lucet-module = "0.5.1"
 #capstone = { version = "0.8.0" }
 
-=======
-log = "*"
-env_logger = "*"
-goblin = "*"
-wasmtime = { path = "../wasmtime/crates/wasmtime" }
-wasmtime-jit = { path = "../wasmtime/crates/jit" }
-lucet-module = { path = "../lucet_sandbox_compiler/lucet-module", version = "0.1.1", package="lucet-module-wasmsbx" }
-# lucet-module = { git = "https://github.com/bytecodealliance/lucet.git" }
-elfkit = "0.0.4"
->>>>>>> 3856480d
+
+# log = "*"
+# env_logger = "*"
+# goblin = "*"
+# wasmtime = { path = "../wasmtime/crates/wasmtime" }
+# wasmtime-jit = { path = "../wasmtime/crates/jit" }
+# lucet-module = { path = "../lucet_sandbox_compiler/lucet-module", version = "0.1.1", package="lucet-module-wasmsbx" }
+# # lucet-module = { git = "https://github.com/bytecodealliance/lucet.git" }
+elfkit = "0.0.4"