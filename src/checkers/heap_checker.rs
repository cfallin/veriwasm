--- conflicted
+++ resolved
@@ -1,13 +1,3 @@
-<<<<<<< HEAD
-use crate::{analyses, checkers, ir, lattices};
-use analyses::{AbstractAnalyzer, AnalysisResult, HeapAnalyzer};
-use checkers::Checker;
-use ir::types::{IRMap, MemArg, MemArgs, Stmt, ValSize, Value};
-use ir::utils::{is_mem_access, is_stack_access};
-use lattices::heaplattice::{HeapLattice, HeapValue};
-use lattices::reachingdefslattice::LocIdx;
-use lattices::X86Regs::*;
-=======
 use crate::analyses::heap_analyzer::HeapAnalyzer;
 use crate::analyses::{AbstractAnalyzer, AnalysisResult};
 use crate::checkers::Checker;
@@ -21,7 +11,6 @@
 use HeapValue::*;
 use ValSize::*;
 use X86Regs::*;
->>>>>>> 3856480d
 
 pub struct HeapChecker<'a> {
     irmap: &'a IRMap,
@@ -143,15 +132,8 @@
     fn check_global_access(&self, state: &HeapLattice, access: &Value) -> bool {
         if let Value::Mem(_, memargs) = access {
             match memargs {
-<<<<<<< HEAD
-                MemArgs::Mem1Arg(MemArg::Reg(regnum, ValSize::Size64)) => {
-                    if let Some(HeapValue::GlobalsBase) =
-                        state.regs.get_reg_index(*regnum, ValSize::Size64).v
-                    {
-=======
                 MemArgs::Mem1Arg(MemArg::Reg(regnum, Size64)) => {
                     if let Some(GlobalsBase) = state.regs.get_reg(*regnum, Size64).v {
->>>>>>> 3856480d
                         return true;
                     }
                 }
@@ -159,13 +141,7 @@
                     MemArg::Reg(regnum, Size64),
                     MemArg::Imm(_, _, globals_offset),
                 ) => {
-<<<<<<< HEAD
-                    if let Some(HeapValue::GlobalsBase) =
-                        state.regs.get_reg_index(*regnum, ValSize::Size64).v
-                    {
-=======
                     if let Some(GlobalsBase) = state.regs.get_reg(*regnum, Size64).v {
->>>>>>> 3856480d
                         return *globals_offset <= 4096;
                     }
                 }
@@ -193,21 +169,11 @@
                 //   relocations, we accept this approximation to the trusted
                 //   base: we trust any memory access based at such a
                 //   constant/global-variable-produced address.
-<<<<<<< HEAD
-                MemArgs::Mem1Arg(MemArg::Reg(regnum, ValSize::Size64))
-                | MemArgs::Mem2Args(MemArg::Reg(regnum, ValSize::Size64), _)
-                | MemArgs::Mem3Args(MemArg::Reg(regnum, ValSize::Size64), _, _)
-                | MemArgs::MemScale(MemArg::Reg(regnum, ValSize::Size64), _, _) => {
-                    if let Some(HeapValue::RIPConst) =
-                        state.regs.get_reg_index(*regnum, ValSize::Size64).v
-                    {
-=======
                 MemArgs::Mem1Arg(MemArg::Reg(regnum, Size64))
                 | MemArgs::Mem2Args(MemArg::Reg(regnum, Size64), _)
                 | MemArgs::Mem3Args(MemArg::Reg(regnum, Size64), _, _)
                 | MemArgs::MemScale(MemArg::Reg(regnum, Size64), _, _) => {
                     if let Some(RIPConst) = state.regs.get_reg(*regnum, Size64).v {
->>>>>>> 3856480d
                         return true;
                     }
                 }
@@ -221,37 +187,18 @@
         if let Value::Mem(_, memargs) = access {
             match memargs {
                 // if only arg is heapbase or heapaddr
-<<<<<<< HEAD
-                MemArgs::Mem1Arg(MemArg::Reg(regnum, ValSize::Size64)) => {
-                    if let Some(HeapValue::HeapBase) =
-                        state.regs.get_reg_index(*regnum, ValSize::Size64).v
-                    {
-                        return true;
-                    }
-                    if let Some(HeapValue::HeapAddr) =
-                        state.regs.get_reg_index(*regnum, ValSize::Size64).v
-                    {
-=======
                 MemArgs::Mem1Arg(MemArg::Reg(regnum, Size64)) => {
                     if let Some(HeapBase) = state.regs.get_reg(*regnum, Size64).v {
                         return true;
                     }
                     if let Some(HeapAddr) = state.regs.get_reg(*regnum, Size64).v {
->>>>>>> 3856480d
                         return true;
                     }
                 }
                 // if arg1 is heapbase and arg2 is bounded ||
                 // if arg1 is heapaddr and arg2 is constant offset
-<<<<<<< HEAD
-                MemArgs::Mem2Args(MemArg::Reg(regnum, ValSize::Size64), memarg2) => {
-                    if let Some(HeapValue::HeapBase) =
-                        state.regs.get_reg_index(*regnum, ValSize::Size64).v
-                    {
-=======
                 MemArgs::Mem2Args(MemArg::Reg(regnum, Size64), memarg2) => {
                     if let Some(HeapBase) = state.regs.get_reg(*regnum, Size64).v {
->>>>>>> 3856480d
                         match memarg2 {
                             MemArg::Reg(regnum2, size2) => {
                                 if let Some(Bounded4GB) = state.regs.get_reg(*regnum2, *size2).v {
@@ -261,13 +208,7 @@
                             MemArg::Imm(_, _, v) => return *v >= -0x1000 && *v <= 0xffffffff,
                         }
                     }
-<<<<<<< HEAD
-                    if let Some(HeapValue::HeapAddr) =
-                        state.regs.get_reg_index(*regnum, ValSize::Size64).v
-                    {
-=======
                     if let Some(HeapAddr) = state.regs.get_reg(*regnum, Size64).v {
->>>>>>> 3856480d
                         match memarg2 {
                             MemArg::Imm(_, _, v) => return *v >= -0x1000 && *v <= 0xffffffff,
                             _ => {}
@@ -276,17 +217,9 @@
                 }
                 // if arg1 is heapbase and arg2 and arg3 are bounded ||
                 // if arg1 is bounded and arg1 and arg3 are bounded
-<<<<<<< HEAD
-                MemArgs::Mem3Args(MemArg::Reg(regnum, ValSize::Size64), memarg2, memarg3)
-                | MemArgs::Mem3Args(memarg2, MemArg::Reg(regnum, ValSize::Size64), memarg3) => {
-                    if let Some(HeapValue::HeapBase) =
-                        state.regs.get_reg_index(*regnum, ValSize::Size64).v
-                    {
-=======
                 MemArgs::Mem3Args(MemArg::Reg(regnum, Size64), memarg2, memarg3)
                 | MemArgs::Mem3Args(memarg2, MemArg::Reg(regnum, Size64), memarg3) => {
                     if let Some(HeapBase) = state.regs.get_reg(*regnum, Size64).v {
->>>>>>> 3856480d
                         match (memarg2, memarg3) {
                             (MemArg::Reg(regnum2, size2), MemArg::Imm(_, _, v))
                             | (MemArg::Imm(_, _, v), MemArg::Reg(regnum2, size2)) => {
@@ -316,28 +249,14 @@
         if let Value::Mem(_size, memargs) = access {
             match memargs {
                 //Case 1: mem[globals_base]
-<<<<<<< HEAD
-                MemArgs::Mem1Arg(MemArg::Reg(regnum, ValSize::Size64)) => {
-                    if let Some(HeapValue::GlobalsBase) =
-                        state.regs.get_reg_index(*regnum, ValSize::Size64).v
-                    {
-=======
                 MemArgs::Mem1Arg(MemArg::Reg(regnum, Size64)) => {
                     if let Some(GlobalsBase) = state.regs.get_reg(*regnum, Size64).v {
->>>>>>> 3856480d
                         return true;
                     }
                 }
                 //Case 2: mem[lucet_tables + 8]
-<<<<<<< HEAD
-                MemArgs::Mem2Args(MemArg::Reg(regnum, ValSize::Size64), MemArg::Imm(_, _, 8)) => {
-                    if let Some(HeapValue::LucetTables) =
-                        state.regs.get_reg_index(*regnum, ValSize::Size64).v
-                    {
-=======
                 MemArgs::Mem2Args(MemArg::Reg(regnum, Size64), MemArg::Imm(_, _, 8)) => {
                     if let Some(LucetTables) = state.regs.get_reg(*regnum, Size64).v {
->>>>>>> 3856480d
                         return true;
                     }
                 }
@@ -421,17 +340,9 @@
 
 pub fn memarg_repr(state: &HeapLattice, memarg: &MemArg) -> String {
     match memarg {
-<<<<<<< HEAD
-        MemArg::Reg(regnum, size) => format!(
-            "r{:?}: {:?}",
-            regnum,
-            state.regs.get_reg_index(*regnum, *size).v
-        ),
-=======
         MemArg::Reg(regnum, size) => {
             format!("{:?}: {:?}", regnum, state.regs.get_reg(*regnum, *size).v)
         }
->>>>>>> 3856480d
         MemArg::Imm(_, _, x) => format!("{:?}", x),
     }
 }
