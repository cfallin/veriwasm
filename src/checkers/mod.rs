use crate::{analyses, ir, lattices};
use analyses::AnalysisResult;
use ir::types::{IRMap, Stmt};
use lattices::reachingdefslattice::LocIdx;
use lattices::Lattice;

<<<<<<< HEAD
mod call_checker;
mod heap_checker;
mod jump_resolver;
mod stack_checker;

/*      Public API for checker submodule      */
pub use self::call_checker::check_calls;
pub use self::heap_checker::check_heap;
pub use self::jump_resolver::resolve_jumps;
pub use self::stack_checker::check_stack;
=======
pub mod call_checker;
pub mod heap_checker;
pub mod jump_resolver;
pub mod locals_checker;
pub mod stack_checker;
>>>>>>> 3856480d

pub trait Checker<State: Lattice + Clone> {
    fn check(&self, result: AnalysisResult<State>) -> bool;
    fn irmap(&self) -> &IRMap;
    fn aexec(&self, state: &mut State, ir_stmt: &Stmt, loc: &LocIdx);

    fn check_state_at_statements(&self, result: AnalysisResult<State>) -> bool {
        for (block_addr, mut state) in result {
            log::debug!(
                "Checking block 0x{:x} with start state {:?}",
                block_addr,
                state
            );
            for (addr, ir_stmts) in self.irmap().get(&block_addr).unwrap() {
                for (idx, ir_stmt) in ir_stmts.iter().enumerate() {
                    log::debug!(
                        "Checking stmt at 0x{:x}: {:?} with start state {:?}",
                        addr,
                        ir_stmt,
                        state
                    );
                    if !self.check_statement(
                        &state,
                        ir_stmt,
                        &LocIdx {
                            addr: *addr,
                            idx: idx as u32,
                        },
                    ) {
                        return false;
                    }
                    self.aexec(
                        &mut state,
                        ir_stmt,
                        &LocIdx {
                            addr: *addr,
                            idx: idx as u32,
                        },
                    );
                }
            }
        }
        true
    }
    fn check_statement(&self, state: &State, ir_stmt: &Stmt, loc_idx: &LocIdx) -> bool;
}<|MERGE_RESOLUTION|>--- conflicted
+++ resolved
@@ -4,10 +4,10 @@
 use lattices::reachingdefslattice::LocIdx;
 use lattices::Lattice;
 
-<<<<<<< HEAD
 mod call_checker;
 mod heap_checker;
 mod jump_resolver;
+pub mod locals_checker;
 mod stack_checker;
 
 /*      Public API for checker submodule      */
@@ -15,13 +15,6 @@
 pub use self::heap_checker::check_heap;
 pub use self::jump_resolver::resolve_jumps;
 pub use self::stack_checker::check_stack;
-=======
-pub mod call_checker;
-pub mod heap_checker;
-pub mod jump_resolver;
-pub mod locals_checker;
-pub mod stack_checker;
->>>>>>> 3856480d
 
 pub trait Checker<State: Lattice + Clone> {
     fn check(&self, result: AnalysisResult<State>) -> bool;
