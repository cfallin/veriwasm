--- conflicted
+++ resolved
@@ -1,4 +1,3 @@
-<<<<<<< HEAD
 use crate::{analyses, ir, lattices, loaders};
 use analyses::reaching_defs::ReachingDefnAnalyzer;
 use analyses::{AbstractAnalyzer, AnalysisResult};
@@ -10,30 +9,6 @@
 use lattices::{VarSlot, VarState};
 use loaders::types::VwMetadata;
 use std::default::Default;
-=======
-use crate::analyses::reaching_defs::ReachingDefnAnalyzer;
-use crate::analyses::{run_worklist, AbstractAnalyzer, AnalysisResult};
-use crate::ir::types::{Binopcode, IRMap, MemArg, MemArgs, Unopcode, ValSize, Value, X86Regs};
-use crate::ir::utils::get_rsp_offset;
-use crate::lattices::reachingdefslattice::{LocIdx, ReachLattice};
-use crate::lattices::switchlattice::{SwitchLattice, SwitchValue, SwitchValueLattice};
-use crate::lattices::VarSlot;
-use crate::lattices::VarState;
-use crate::loaders::utils::VW_Metadata;
-use std::default::Default;
-use yaxpeax_core::analyses::control_flow::VW_CFG;
-
-use X86Regs::*;
-
-//Top level function
-pub fn analyze_jumps(
-    cfg: &VW_CFG,
-    irmap: &IRMap,
-    switch_analyzer: &SwitchAnalyzer,
-) -> AnalysisResult<SwitchLattice> {
-    run_worklist(cfg, irmap, switch_analyzer)
-}
->>>>>>> 3856480d
 
 pub struct SwitchAnalyzer {
     pub metadata: VwMetadata,
@@ -69,11 +44,7 @@
                     let reg_def = self
                         .reaching_analyzer
                         .fetch_def(&self.reaching_defs, loc_idx);
-<<<<<<< HEAD
-                    let src_loc = reg_def.regs.get_reg_index(*regnum, ValSize::Size64);
-=======
                     let src_loc = reg_def.regs.get_reg(*regnum, ValSize::Size64);
->>>>>>> 3856480d
                     in_state.regs.set_reg(
                         Zf,
                         ValSize::Size64,
@@ -108,15 +79,9 @@
             if let Some(SwitchValue::ZF(bound, regnum, checked_defs)) =
                 &in_state.regs.get_reg(Zf, ValSize::Size64).v
             {
-<<<<<<< HEAD
-                not_branch_state.regs.set_reg_index(
-                    regnum,
-                    &ValSize::Size64,
-=======
                 not_branch_state.regs.set_reg(
                     *regnum,
                     ValSize::Size64,
->>>>>>> 3856480d
                     SwitchValueLattice {
                         v: Some(SwitchValue::UpperBound(*bound)),
                     },
