--- conflicted
+++ resolved
@@ -3,17 +3,13 @@
 use lucet_module::{Signature, ValueType};
 use std::collections::HashMap;
 
-<<<<<<< HEAD
-use crate::ir::types::ValSize;
+use crate::ir::types::{FunType, ValSize, VarIndex, X86Regs};
 use crate::lattices::VarIndex;
 use crate::lattices::X86Regs::*;
 use crate::loaders::types::ExecutableType;
 use crate::loaders::Loadable;
-=======
-use crate::ir::types::{FunType, ValSize, VarIndex, X86Regs};
 
 use X86Regs::*;
->>>>>>> 3856480d
 
 use yaxpeax_arch::Arch;
 use yaxpeax_core::arch::x86_64::x86_64Data;
@@ -26,7 +22,6 @@
 use yaxpeax_core::ContextWrite;
 use yaxpeax_x86::long_mode::Arch as AMD64;
 
-<<<<<<< HEAD
 // TODO: unify this with other register and stack variable slot representations
 // RDI, RSI, RDX, RCX, R8, R9,
 // 7,   6,   3,   2,   8,  9,    then stack slots
@@ -188,7 +183,7 @@
         }
     }
     (x86_64_data, addrs, plt_bounds)
-=======
+}
 // libcalls don't implicitly pass vmctx as the first argument
 pub fn to_libcall(sig: &Signature) -> FunType {
     let mut arg_locs = Vec::new();
@@ -316,5 +311,4 @@
         ValueType::F32 => Some((Zmm0, ValSize::Size32)),
         ValueType::F64 => Some((Zmm0, ValSize::Size64)),
     })
->>>>>>> 3856480d
 }