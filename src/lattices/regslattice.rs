use std::cmp::Ordering;
use std::collections::HashMap;
use std::convert::TryFrom;

use crate::ir::types::{ValSize, X86Regs};
use crate::lattices::reachingdefslattice::LocIdx;
<<<<<<< HEAD
use crate::lattices::{Lattice, VarSlot, X86Regs};
=======
use crate::lattices::{Lattice, VarSlot};
>>>>>>> 3856480d

use X86Regs::*;

#[derive(Default, PartialEq, Eq, Clone, Debug)]
pub struct X86RegsLattice<T> {
    pub map: HashMap<X86Regs, VarSlot<T>>,
}

fn hashmap_le<T: PartialOrd>(s1: &X86RegsLattice<T>, s2: &X86RegsLattice<T>) -> bool {
    for (k1, v1) in s1.map.iter() {
        if !s2.map.contains_key(k1) {
            return false;
        } else {
            if s2.map.get(k1).unwrap() < v1 {
                return false;
            } else {
            }
        }
    }
    true
}

impl<T: PartialOrd> PartialOrd for X86RegsLattice<T> {
    fn partial_cmp(&self, other: &Self) -> Option<Ordering> {
        if hashmap_le(self, other) {
            Some(Ordering::Less)
        } else if hashmap_le(other, self) {
            Some(Ordering::Greater)
        } else if self == other {
            Some(Ordering::Equal)
        } else {
            None
        }
    }
}

impl<T: Lattice + Clone> X86RegsLattice<T> {
    pub fn get_reg(&self, index: X86Regs, size: ValSize) -> T {
        // if let ValSize::Size128 = size {
        //     return Default::default(); // TODO: what is happening here
        // }
        // if let ValSize::Size256 = size {
        //     return Default::default(); // TODO: what is happening here
        // }
        // if let ValSize::Size256 = size {
        //     return Default::default(); // TODO: what is happening here
        // }

        if let Some(slot) = self.map.get(&index) {
            slot.value.clone()
        } else {
            Default::default()
        }
    }

    pub fn get_reg_index(&self, index: u8, size: ValSize) -> T {
        let reg_index = match X86Regs::try_from(index) {
            Err(err) => panic!("{}", err),
            Ok(reg) => reg,
        };
        self.get_reg(reg_index, size)
    }

    pub fn set_reg(&mut self, index: X86Regs, size: ValSize, value: T) {
<<<<<<< HEAD
        if let ValSize::SizeOther = size {
            return; // TODO: what is happening here
        }
=======
        // if let ValSize::Size128 = size {
        //     return Default::default(); // TODO: what is happening here
        // }
        // if let ValSize::Size256 = size {
        //     return Default::default(); // TODO: what is happening here
        // }
        // if let ValSize::Size256 = size {
        //     return Default::default(); // TODO: what is happening here
        // }
>>>>>>> 3856480d
        self.map.insert(
            index,
            VarSlot {
                size: size.into_bits(),
                value,
            },
        );
    }

    pub fn set_reg_index(&mut self, index: u8, size: ValSize, value: T) -> () {
        let reg_index = match X86Regs::try_from(index) {
            Err(err) => panic!("{}", err),
            Ok(reg) => reg,
        };
        self.set_reg(reg_index, size, value)
    }

    pub fn clear_regs(&mut self) -> () {
        self.map.clear()
    }

    // TODO: should this do the inverse?
    pub fn clear_caller_save_regs(&mut self) {
        // x86-64 calling convention: rax, rcx, rdx, rsi, rdi, r8, r9, r10, r11 must be saved by
        // the caller (are clobbered by the callee), so their states become unknown after calls.
        //
        // TODO: get calling convention from program's target ABI; on Windows, rsi and rdi are
        // callee-save. The below is thus sound but conservative (and possibly
        // false-positive-producing) on Windows.
        self.map.remove(&Rax);
        self.map.remove(&Rcx);
        self.map.remove(&Rdx);
        self.map.remove(&Rsi);
        self.map.remove(&Rdi);

        self.map.remove(&R8);
        self.map.remove(&R9);
        self.map.remove(&R10);
        self.map.remove(&R11);
        self.map.remove(&Zf);
        self.map.remove(&Cf);
        self.map.remove(&Pf);
        self.map.remove(&Sf);
        self.map.remove(&Of);
    }

    pub fn show(&self) -> () {
        println!("State = ");
        println!("{:?}", self.map);
    }
}

impl<T: Lattice + Clone> Lattice for X86RegsLattice<T> {
    fn meet(&self, other: &Self, loc_idx: &LocIdx) -> Self {
        let mut newmap: HashMap<X86Regs, VarSlot<T>> = HashMap::new();
        for (var_index, v1) in self.map.iter() {
            match other.map.get(var_index) {
                Some(v2) => {
                    let new_v = v1.value.meet(&v2.value.clone(), loc_idx);
                    let newslot = VarSlot {
                        size: std::cmp::min(v1.size, v2.size),
                        value: new_v,
                    };
                    newmap.insert(*var_index, newslot);
                }
                None => (), // this means v2 = ⊥ so v1 ∧ v2 = ⊥
            }
        }
        X86RegsLattice { map: newmap }
    }
}

// TODO: put this back
// #[test]
// fn regs_lattice_test() {
//     use crate::lattices::BooleanLattice;

//     let r1 = X86RegsLattice {
//         rax: BooleanLattice { v: false },
//         rbx: BooleanLattice { v: false },
//         rcx: BooleanLattice { v: false },
//         rdx: BooleanLattice { v: false },
//         rdi: BooleanLattice { v: false },
//         rsi: BooleanLattice { v: false },
//         rsp: BooleanLattice { v: false },
//         rbp: BooleanLattice { v: false },
//         r8: BooleanLattice { v: false },
//         r9: BooleanLattice { v: false },
//         r10: BooleanLattice { v: false },
//         r11: BooleanLattice { v: false },
//         r12: BooleanLattice { v: false },
//         r13: BooleanLattice { v: false },
//         r14: BooleanLattice { v: false },
//         r15: BooleanLattice { v: false },
//         zf: BooleanLattice { v: false },
//     };

//     let r2 = X86RegsLattice {
//         rax: BooleanLattice { v: true },
//         rbx: BooleanLattice { v: false },
//         rcx: BooleanLattice { v: false },
//         rdx: BooleanLattice { v: false },
//         rdi: BooleanLattice { v: false },
//         rsi: BooleanLattice { v: false },
//         rsp: BooleanLattice { v: false },
//         rbp: BooleanLattice { v: false },
//         r8: BooleanLattice { v: false },
//         r9: BooleanLattice { v: false },
//         r10: BooleanLattice { v: false },
//         r11: BooleanLattice { v: false },
//         r12: BooleanLattice { v: false },
//         r13: BooleanLattice { v: false },
//         r14: BooleanLattice { v: false },
//         r15: BooleanLattice { v: false },
//         zf: BooleanLattice { v: false },
//     };

//     let r3 = X86RegsLattice {
//         rax: BooleanLattice { v: false },
//         rbx: BooleanLattice { v: true },
//         rcx: BooleanLattice { v: false },
//         rdx: BooleanLattice { v: false },
//         rdi: BooleanLattice { v: false },
//         rsi: BooleanLattice { v: false },
//         rsp: BooleanLattice { v: false },
//         rbp: BooleanLattice { v: false },
//         r8: BooleanLattice { v: false },
//         r9: BooleanLattice { v: false },
//         r10: BooleanLattice { v: false },
//         r11: BooleanLattice { v: false },
//         r12: BooleanLattice { v: false },
//         r13: BooleanLattice { v: false },
//         r14: BooleanLattice { v: false },
//         r15: BooleanLattice { v: false },
//         zf: BooleanLattice { v: false },
//     };

//     assert_eq!(r2.rax > r2.rbx, true);
//     assert_eq!(r2.rax < r2.rbx, false);
//     assert_eq!(r2.rax.gt(&r2.rbx), true);
//     assert_eq!(r2.rbx == r2.rdi, true);

//     assert_eq!(r1 < r2, true);
//     assert_eq!(r1 <= r2, true);

//     assert_eq!(r2 < r3, false);
//     assert_eq!(r2 <= r3, false);

//     assert_eq!(r2.meet(&r3, &LocIdx { addr: 0, idx: 0 }) == r1, true);
//     assert_eq!(r1.meet(&r2, &LocIdx { addr: 0, idx: 0 }) == r1, true);
// }<|MERGE_RESOLUTION|>--- conflicted
+++ resolved
@@ -4,11 +4,7 @@
 
 use crate::ir::types::{ValSize, X86Regs};
 use crate::lattices::reachingdefslattice::LocIdx;
-<<<<<<< HEAD
-use crate::lattices::{Lattice, VarSlot, X86Regs};
-=======
 use crate::lattices::{Lattice, VarSlot};
->>>>>>> 3856480d
 
 use X86Regs::*;
 
@@ -73,11 +69,6 @@
     }
 
     pub fn set_reg(&mut self, index: X86Regs, size: ValSize, value: T) {
-<<<<<<< HEAD
-        if let ValSize::SizeOther = size {
-            return; // TODO: what is happening here
-        }
-=======
         // if let ValSize::Size128 = size {
         //     return Default::default(); // TODO: what is happening here
         // }
@@ -87,7 +78,6 @@
         // if let ValSize::Size256 = size {
         //     return Default::default(); // TODO: what is happening here
         // }
->>>>>>> 3856480d
         self.map.insert(
             index,
             VarSlot {
