--- conflicted
+++ resolved
@@ -7,181 +7,16 @@
 pub mod stackgrowthlattice;
 pub mod stacklattice;
 pub mod switchlattice;
-<<<<<<< HEAD
 use crate::{ir, lattices};
-use ir::types::{Binopcode, MemArg, MemArgs, ValSize, Value};
+use ir::types::{Binopcode, MemArg, MemArgs, ValSize, Value, X86Regs};
 use ir::utils::{get_imm_offset, is_rsp};
 use lattices::reachingdefslattice::LocIdx;
 use lattices::regslattice::X86RegsLattice;
 use lattices::stacklattice::StackLattice;
-=======
-use crate::ir::types::{Binopcode, MemArg, MemArgs, ValSize, Value, X86Regs};
-use crate::ir::utils::{get_imm_offset, is_rsp};
-use crate::lattices::reachingdefslattice::LocIdx;
-use crate::lattices::regslattice::X86RegsLattice;
-use crate::lattices::stacklattice::StackLattice;
->>>>>>> 3856480d
 use std::cmp::Ordering;
 use std::fmt::Debug;
 
-<<<<<<< HEAD
-/*  Basically everything is public for lattices */
-
-#[derive(PartialEq, Clone, Eq, Debug, Copy, Hash)]
-pub enum X86Regs {
-    Rax,
-    Rcx,
-    Rdx,
-    Rbx,
-    Rsp,
-    Rbp,
-    Rsi,
-    Rdi,
-    R8,
-    R9,
-    R10,
-    R11,
-    R12,
-    R13,
-    R14,
-    R15,
-    Zf,
-}
-
-use self::X86Regs::*;
-
-struct X86RegsIterator {
-    current_reg: Option<X86Regs>,
-}
-
-impl X86Regs {
-    fn iter() -> X86RegsIterator {
-        X86RegsIterator {
-            current_reg: Some(Rax),
-        }
-    }
-}
-
-impl Iterator for X86RegsIterator {
-    type Item = X86Regs;
-
-    fn next(&mut self) -> Option<Self::Item> {
-        match self.current_reg {
-            None => None,
-            Some(reg) => match reg {
-                Rax => {
-                    self.current_reg = Some(Rcx);
-                    return Some(Rax);
-                }
-                Rcx => {
-                    self.current_reg = Some(Rdx);
-                    return Some(Rcx);
-                }
-                Rdx => {
-                    self.current_reg = Some(Rbx);
-                    return Some(Rdx);
-                }
-                Rbx => {
-                    self.current_reg = Some(Rsp);
-                    return Some(Rbx);
-                }
-                Rsp => {
-                    self.current_reg = Some(Rbp);
-                    return Some(Rsp);
-                }
-                Rbp => {
-                    self.current_reg = Some(Rsi);
-                    return Some(Rbp);
-                }
-                Rsi => {
-                    self.current_reg = Some(Rdi);
-                    return Some(Rsi);
-                }
-                Rdi => {
-                    self.current_reg = Some(R8);
-                    return Some(Rdi);
-                }
-                R8 => {
-                    self.current_reg = Some(R9);
-                    return Some(R8);
-                }
-                R9 => {
-                    self.current_reg = Some(R10);
-                    return Some(R9);
-                }
-                R10 => {
-                    self.current_reg = Some(R11);
-                    return Some(R10);
-                }
-                R11 => {
-                    self.current_reg = Some(R12);
-                    return Some(R11);
-                }
-                R12 => {
-                    self.current_reg = Some(R13);
-                    return Some(R12);
-                }
-                R13 => {
-                    self.current_reg = Some(R14);
-                    return Some(R13);
-                }
-                R14 => {
-                    self.current_reg = Some(R15);
-                    return Some(R14);
-                }
-                R15 => {
-                    self.current_reg = Some(Zf);
-                    return Some(R15);
-                }
-                Zf => {
-                    self.current_reg = None;
-                    return Some(Zf);
-                }
-            },
-        }
-    }
-}
-
-impl TryFrom<u8> for X86Regs {
-    type Error = std::string::String;
-
-    fn try_from(value: u8) -> Result<Self, Self::Error> {
-        match value {
-            0 => Ok(Rax),
-            1 => Ok(Rcx),
-            2 => Ok(Rdx),
-            3 => Ok(Rbx),
-            4 => Ok(Rsp),
-            5 => Ok(Rbp),
-            6 => Ok(Rsi),
-            7 => Ok(Rdi),
-            8 => Ok(R8),
-            9 => Ok(R9),
-            10 => Ok(R10),
-            11 => Ok(R11),
-            12 => Ok(R12),
-            13 => Ok(R13),
-            14 => Ok(R14),
-            15 => Ok(R15),
-            16 => Ok(Zf),
-            _ => Err(format!("Unknown register: index = {:?}", value)),
-        }
-    }
-}
-
-impl From<X86Regs> for u8 {
-    fn from(value: X86Regs) -> Self {
-        value as u8
-    }
-}
-
-pub enum VarIndex {
-    Reg(X86Regs),
-    Stack(i64),
-}
-=======
 use X86Regs::*;
->>>>>>> 3856480d
 
 #[derive(PartialEq, Eq, Clone, Debug)]
 pub struct VarSlot<T> {
@@ -349,15 +184,6 @@
                 if let Some(offset) = mem_to_stack_offset(memargs) {
                     self.stack.update(offset, value, memsize.into_bytes())
                 }
-<<<<<<< HEAD
-            }
-            Value::Reg(regnum, s2) => {
-                if let ValSize::SizeOther = s2 {
-                } else {
-                    self.regs.set_reg_index(regnum, s2, value)
-                }
-=======
->>>>>>> 3856480d
             }
             Value::Reg(regnum, s2) => self.regs.set_reg(*regnum, *s2, value),
             Value::Imm(_, _, _) => panic!("Trying to write to an immediate value"),
@@ -369,11 +195,7 @@
         match index {
             Value::Mem(memsize, memargs) => mem_to_stack_offset(memargs)
                 .map(|offset| self.stack.get(offset, memsize.into_bytes())),
-<<<<<<< HEAD
-            Value::Reg(regnum, s2) => Some(self.regs.get_reg_index(*regnum, *s2)),
-=======
             Value::Reg(regnum, s2) => Some(self.regs.get_reg(*regnum, *s2)),
->>>>>>> 3856480d
             Value::Imm(_, _, _) => None,
             Value::RIPConst => None,
         }
